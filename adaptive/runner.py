--- conflicted
+++ resolved
@@ -13,31 +13,12 @@
 import traceback
 import warnings
 from contextlib import suppress
-<<<<<<< HEAD
+from datetime import datetime, timedelta
 from typing import Any, Callable, Union
-=======
-from datetime import datetime, timedelta
-from typing import Any, Callable
->>>>>>> 28d4c35f
 
 import loky
 from _asyncio import Future, Task
 
-<<<<<<< HEAD
-from adaptive.learner.base_learner import BaseLearner
-from adaptive.notebook_integration import in_ipynb, live_info, live_plot
-
-_ThirdPartyClient = []
-_ThirdPartyExecutor = [loky.reusable_executor._ReusablePoolExecutor]
-_FutureTypes = [concurrent.Future, Future, Task]
-
-
-try:
-    from types import TypeAlias
-except ImportError:
-    from typing_extensions import TypeAlias
-
-=======
 from adaptive import (
     BalancingLearner,
     BaseLearner,
@@ -47,7 +28,16 @@
 )
 from adaptive.notebook_integration import in_ipynb, live_info, live_plot
 
->>>>>>> 28d4c35f
+_ThirdPartyClient = []
+_ThirdPartyExecutor = [loky.reusable_executor._ReusablePoolExecutor]
+_FutureTypes = [concurrent.Future, Future, Task]
+
+
+try:
+    from typing import TypeAlias
+except ImportError:
+    from typing_extensions import TypeAlias
+
 try:
     import ipyparallel
     from ipyparallel.client.asyncresult import AsyncResult
@@ -247,24 +237,6 @@
 
     def __init__(
         self,
-<<<<<<< HEAD
-        learner: BaseLearner,
-        goal: Callable,
-        *,
-        executor: (
-            _ThirdPartyClient
-            | _ThirdPartyExecutor
-            | concurrent.ProcessPoolExecutor
-            | concurrent.ThreadPoolExecutor
-            | SequentialExecutor
-        ) = None,
-        ntasks: int = None,
-        log: bool = False,
-        shutdown_executor: bool = False,
-        retries: int = 0,
-        raise_if_retries_exceeded: bool = True,
-    ) -> None:
-=======
         learner,
         goal: Callable[[BaseLearner], bool] | None = None,
         *,
@@ -272,15 +244,21 @@
         npoints_goal: int | None = None,
         end_time_goal: datetime | None = None,
         duration_goal: timedelta | int | float | None = None,
-        executor=None,
-        ntasks=None,
-        log=False,
-        shutdown_executor=False,
-        retries=0,
-        raise_if_retries_exceeded=True,
+        executor: (
+            _ThirdPartyClient
+            | _ThirdPartyExecutor
+            | concurrent.ProcessPoolExecutor
+            | concurrent.ThreadPoolExecutor
+            | SequentialExecutor
+            | None
+        ) = None,
+        ntasks: int = None,
+        log: bool = False,
+        shutdown_executor: bool = False,
+        retries: int = 0,
+        raise_if_retries_exceeded: bool = True,
         allow_running_forever=False,
     ):
->>>>>>> 28d4c35f
 
         self.executor = _ensure_executor(executor)
         self.goal = _goal(
@@ -555,19 +533,6 @@
 
     def __init__(
         self,
-<<<<<<< HEAD
-        learner: BaseLearner,
-        goal: Callable,
-        *,
-        executor: (
-            _ThirdPartyClient
-            | _ThirdPartyExecutor
-            | concurrent.ProcessPoolExecutor
-            | concurrent.ThreadPoolExecutor
-            | SequentialExecutor
-        ) = None,
-        ntasks: int | None = None,
-=======
         learner,
         goal: Callable[[BaseLearner], bool] | None = None,
         *,
@@ -575,9 +540,15 @@
         npoints_goal: int | None = None,
         end_time_goal: datetime | None = None,
         duration_goal: timedelta | int | float | None = None,
-        executor=None,
-        ntasks=None,
->>>>>>> 28d4c35f
+        executor: (
+            _ThirdPartyClient
+            | _ThirdPartyExecutor
+            | concurrent.ProcessPoolExecutor
+            | concurrent.ThreadPoolExecutor
+            | SequentialExecutor
+            | None
+        ) = None,
+        ntasks: int | None = None,
         log=False,
         shutdown_executor=False,
         retries=0,
@@ -728,21 +699,6 @@
 
     def __init__(
         self,
-<<<<<<< HEAD
-        learner: BaseLearner,
-        goal: Callable | None = None,
-        *,
-        executor: (
-            _ThirdPartyClient
-            | _ThirdPartyExecutor
-            | concurrent.ProcessPoolExecutor
-            | concurrent.ThreadPoolExecutor
-            | SequentialExecutor
-        ) = None,
-        ntasks: int | None = None,
-        log: bool = False,
-        shutdown_executor: bool = False,
-=======
         learner,
         goal: Callable[[BaseLearner], bool] | None = None,
         *,
@@ -750,11 +706,17 @@
         npoints_goal: int | None = None,
         end_time_goal: datetime | None = None,
         duration_goal: timedelta | int | float | None = None,
-        executor=None,
-        ntasks=None,
-        log=False,
-        shutdown_executor=False,
->>>>>>> 28d4c35f
+        executor: (
+            _ThirdPartyClient
+            | _ThirdPartyExecutor
+            | concurrent.ProcessPoolExecutor
+            | concurrent.ThreadPoolExecutor
+            | SequentialExecutor
+            | None
+        ) = None,
+        ntasks: int | None = None,
+        log: bool = False,
+        shutdown_executor: bool = False,
         ioloop=None,
         retries: int = 0,
         raise_if_retries_exceeded: bool = True,
@@ -964,11 +926,8 @@
 Runner = AsyncRunner
 
 
-<<<<<<< HEAD
-def simple(learner: BaseLearner, goal: Callable) -> None:
-=======
 def simple(
-    learner,
+    learner: BaseLearner,
     goal: Callable[[BaseLearner], bool] | None = None,
     *,
     loss_goal: float | None = None,
@@ -976,7 +935,6 @@
     end_time_goal: datetime | None = None,
     duration_goal: timedelta | int | float | None = None,
 ):
->>>>>>> 28d4c35f
     """Run the learner until the goal is reached.
 
     Requests a single point from the learner, evaluates
@@ -1078,74 +1036,10 @@
     it adds points to its learner
     """
     stop_time = time.time() + seconds + 60 * minutes + 3600 * hours
-<<<<<<< HEAD
     return lambda _: time.time() > stop_time
-=======
-    return lambda _: time.time() > stop_time
 
 
 # -- Internal executor-related, things
-
-
-class SequentialExecutor(concurrent.Executor):
-    """A trivial executor that runs functions synchronously.
-
-    This executor is mainly for testing.
-    """
-
-    def submit(self, fn, *args, **kwargs):
-        fut = concurrent.Future()
-        try:
-            fut.set_result(fn(*args, **kwargs))
-        except Exception as e:
-            fut.set_exception(e)
-        return fut
-
-    def map(self, fn, *iterable, timeout=None, chunksize=1):
-        return map(fn, iterable)
-
-    def shutdown(self, wait=True):
-        pass
-
-
-def _ensure_executor(executor):
-    if executor is None:
-        executor = _default_executor()
-
-    if isinstance(executor, concurrent.Executor):
-        return executor
-    elif with_ipyparallel and isinstance(executor, ipyparallel.Client):
-        return executor.executor()
-    elif with_distributed and isinstance(
-        executor, (distributed.Client, distributed.client.Client)
-    ):
-        return executor.get_executor()
-    else:
-        raise TypeError(
-            "Only a concurrent.futures.Executor, distributed.Client,"
-            " or ipyparallel.Client can be used."
-        )
-
-
-def _get_ncores(ex):
-    """Return the maximum  number of cores that an executor can use."""
-    if with_ipyparallel and isinstance(ex, ipyparallel.client.view.ViewExecutor):
-        return len(ex.view)
-    elif isinstance(
-        ex, (concurrent.ProcessPoolExecutor, concurrent.ThreadPoolExecutor)
-    ):
-        return ex._max_workers  # not public API!
-    elif isinstance(ex, loky.reusable_executor._ReusablePoolExecutor):
-        return ex._max_workers  # not public API!
-    elif isinstance(ex, SequentialExecutor):
-        return 1
-    elif with_distributed and isinstance(ex, distributed.cfexecutor.ClientExecutor):
-        return sum(n for n in ex._client.ncores().values())
-    elif with_mpi4py and isinstance(ex, mpi4py.futures.MPIPoolExecutor):
-        ex.bootup()  # wait until all workers are up and running
-        return ex._pool.size  # not public API!
-    else:
-        raise TypeError(f"Cannot get number of cores for {ex.__class__}")
 
 
 class _TimeGoal:
@@ -1273,5 +1167,4 @@
         end_time=end_time_goal,
         duration=duration_goal,
         allow_running_forever=allow_running_forever,
-    )
->>>>>>> 28d4c35f
+    )