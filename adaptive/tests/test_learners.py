--- conflicted
+++ resolved
@@ -30,16 +30,6 @@
 from adaptive.learner.learner1D import with_pandas
 from adaptive.runner import simple
 
-<<<<<<< HEAD
-=======
-try:
-    from adaptive.learner.skopt_learner import SKOptLearner
-except (ModuleNotFoundError, ImportError):
-    # XXX: catch the ImportError because of https://github.com/scikit-optimize/scikit-optimize/issues/902
-    SKOptLearner = None  # type: ignore[assignment,misc]
-
-
->>>>>>> 68f19281
 LOSS_FUNCTIONS = {
     Learner1D: (
         "loss_per_interval",
