from __future__ import annotations

from copy import copy
from typing import Any, Tuple

import cloudpickle
from sortedcontainers import SortedDict, SortedSet

from adaptive.learner.base_learner import BaseLearner
from adaptive.utils import assign_defaults, partial_function_from_dataframe

try:
    import pandas

    with_pandas = True

except ModuleNotFoundError:
    with_pandas = False

try:
    from typing import TypeAlias
except ImportError:
    from typing_extensions import TypeAlias


PointType: TypeAlias = Tuple[int, Any]


class _IgnoreFirstArgument:
    """Remove the first argument from the call signature.

    The SequenceLearner's function receives a tuple ``(index, point)``
    but the original function only takes ``point``.

    This is the same as `lambda x: function(x[1])`, however, that is not
    pickable.
    """

    def __init__(self, function):
        self.function = function

    def __call__(self, index_point: PointType, *args, **kwargs):
        index, point = index_point
        return self.function(point, *args, **kwargs)

    def __getstate__(self):
        return self.function

    def __setstate__(self, function):
        self.__init__(function)


class SequenceLearner(BaseLearner):
    r"""A learner that will learn a sequence. It simply returns
    the points in the provided sequence when asked.

    This is useful when your problem cannot be formulated in terms of
    another adaptive learner, but you still want to use Adaptive's
    routines to run, save, and plot.

    Parameters
    ----------
    function : callable
        The function to learn. Must take a single element `sequence`.
    sequence : sequence
        The sequence to learn.

    Attributes
    ----------
    data : dict
        The data as a mapping from "index of element in sequence" => value.

    Notes
    -----
    From primitive tests, the `~adaptive.SequenceLearner` appears to have a
    similar performance to `ipyparallel`\s ``load_balanced_view().map``. With
    the added benefit of having results in the local kernel already.
    """

    def __init__(self, function, sequence):
        self._original_function = function
        self.function = _IgnoreFirstArgument(function)
        self._to_do_indices = SortedSet({i for i, _ in enumerate(sequence)})
        self._ntotal = len(sequence)
        self.sequence = copy(sequence)
        self.data = SortedDict()
        self.pending_points = set()

<<<<<<< HEAD
    def ask(
        self, n: int, tell_pending: bool = True
    ) -> tuple[list[PointType], list[float]]:
=======
    def new(self) -> SequenceLearner:
        """Return a new `~adaptive.SequenceLearner` without the data."""
        return SequenceLearner(self._original_function, self.sequence)

    def ask(self, n, tell_pending=True):
>>>>>>> 50fae434
        indices = []
        points = []
        loss_improvements = []
        for index in self._to_do_indices:
            if len(points) >= n:
                break
            point = self.sequence[index]
            indices.append(index)
            points.append((index, point))
            loss_improvements.append(1 / self._ntotal)

        if tell_pending:
            for i, p in zip(indices, points):
                self.tell_pending((i, p))

        return points, loss_improvements

    def loss(self, real: bool = True) -> float:
        if not (self._to_do_indices or self.pending_points):
            return 0.0
        else:
            npoints = self.npoints + (0 if real else len(self.pending_points))
            return (self._ntotal - npoints) / self._ntotal

    def remove_unfinished(self) -> None:
        for i in self.pending_points:
            self._to_do_indices.add(i)
        self.pending_points = set()

    def tell(self, point: PointType, value: Any) -> None:
        index, point = point
        self.data[index] = value
        self.pending_points.discard(index)
        self._to_do_indices.discard(index)

    def tell_pending(self, point: PointType) -> None:
        index, point = point
        self.pending_points.add(index)
        self._to_do_indices.discard(index)

    def done(self) -> bool:
        return not self._to_do_indices and not self.pending_points

    def result(self) -> list[Any]:
        """Get the function values in the same order as ``sequence``."""
        if not self.done():
            raise Exception("Learner is not yet complete.")
        return list(self.data.values())

    @property
    def npoints(self) -> int:
        return len(self.data)

    def to_dataframe(
        self,
        with_default_function_args: bool = True,
        function_prefix: str = "function.",
        index_name: str = "i",
        x_name: str = "x",
        y_name: str = "y",
    ) -> pandas.DataFrame:
        """Return the data as a `pandas.DataFrame`.

        Parameters
        ----------
        with_default_function_args : bool, optional
            Include the ``learner.function``'s default arguments as a
            column, by default True
        function_prefix : str, optional
            Prefix to the ``learner.function``'s default arguments' names,
            by default "function."
        index_name : str, optional
            Name of the index parameter, by default "i"
        x_name : str, optional
            Name of the input value, by default "x"
        y_name : str, optional
            Name of the output value, by default "y"

        Returns
        -------
        pandas.DataFrame

        Raises
        ------
        ImportError
            If `pandas` is not installed.
        """
        if not with_pandas:
            raise ImportError("pandas is not installed.")
        indices, ys = zip(*self.data.items()) if self.data else ([], [])
        sequence = [self.sequence[i] for i in indices]
        df = pandas.DataFrame(indices, columns=[index_name])
        df[x_name] = sequence
        df[y_name] = ys
        df.attrs["inputs"] = [index_name]
        df.attrs["output"] = y_name
        if with_default_function_args:
            assign_defaults(self._original_function, df, function_prefix)
        return df

    def load_dataframe(
        self,
        df: pandas.DataFrame,
        with_default_function_args: bool = True,
        function_prefix: str = "function.",
        index_name: str = "i",
        x_name: str = "x",
        y_name: str = "y",
    ):
        """Load data from a `pandas.DataFrame`.

        If ``with_default_function_args`` is True, then ``learner.function``'s
        default arguments are set (using `functools.partial`) from the values
        in the `pandas.DataFrame`.

        Parameters
        ----------
        df : pandas.DataFrame
            The data to load.
        with_default_function_args : bool, optional
            The ``with_default_function_args`` used in ``to_dataframe()``,
            by default True
        function_prefix : str, optional
            The ``function_prefix`` used in ``to_dataframe``, by default "function."
        index_name : str, optional
            The ``index_name`` used in ``to_dataframe``, by default "i"
        x_name : str, optional
            The ``x_name`` used in ``to_dataframe``, by default "x"
        y_name : str, optional
            The ``y_name`` used in ``to_dataframe``, by default "y"
        """
        self.tell_many(df[[index_name, x_name]].values, df[y_name].values)
        if with_default_function_args:
            self.function = partial_function_from_dataframe(
                self._original_function, df, function_prefix
            )

    def _get_data(self) -> dict[int, Any]:
        return self.data

    def _set_data(self, data: dict[int, Any]) -> None:
        if data:
            indices, values = zip(*data.items())
            # the points aren't used by tell, so we can safely pass None
            points = [(i, None) for i in indices]
            self.tell_many(points, values)

    def __getstate__(self):
        return (
            cloudpickle.dumps(self._original_function),
            self.sequence,
            self._get_data(),
        )

    def __setstate__(self, state):
        function, sequence, data = state
        function = cloudpickle.loads(function)
        self.__init__(function, sequence)
        self._set_data(data)<|MERGE_RESOLUTION|>--- conflicted
+++ resolved
@@ -86,17 +86,13 @@
         self.data = SortedDict()
         self.pending_points = set()
 
-<<<<<<< HEAD
+    def new(self) -> SequenceLearner:
+        """Return a new `~adaptive.SequenceLearner` without the data."""
+        return SequenceLearner(self._original_function, self.sequence)
+
     def ask(
         self, n: int, tell_pending: bool = True
     ) -> tuple[list[PointType], list[float]]:
-=======
-    def new(self) -> SequenceLearner:
-        """Return a new `~adaptive.SequenceLearner` without the data."""
-        return SequenceLearner(self._original_function, self.sequence)
-
-    def ask(self, n, tell_pending=True):
->>>>>>> 50fae434
         indices = []
         points = []
         loss_improvements = []
