repos:
  - repo: https://github.com/pre-commit/pre-commit-hooks
    rev: v4.4.0
    hooks:
      - id: trailing-whitespace
      - id: end-of-file-fixer
      - id: check-docstring-first
      - id: check-yaml
      - id: debug-statements
      - id: check-ast
  - repo: https://github.com/psf/black
    rev: 23.3.0
    hooks:
      - id: black
  - repo: https://github.com/charliermarsh/ruff-pre-commit
    rev: "v0.0.261"
    hooks:
<<<<<<< HEAD
      - id: pyupgrade
        args: ["--py37-plus"]
  - repo: https://github.com/timothycrosley/isort
    rev: 5.10.1
    hooks:
      - id: isort
  - repo: https://gitlab.com/pycqa/flake8
    rev: 3.9.2
    hooks:
      - id: flake8
  - repo: https://github.com/nbQA-dev/nbQA
    rev: 1.5.0
    hooks:
      - id: nbqa-black
        additional_dependencies: [jupytext, black]
      - id: nbqa-pyupgrade
        args: ["--py37-plus"]
        additional_dependencies: [jupytext, pyupgrade]
      - id: nbqa-isort
        args: ["--profile=black"]
        additional_dependencies: [jupytext, isort]
=======
      - id: ruff
        args: ["--fix"]
>>>>>>> 39196b18
<|MERGE_RESOLUTION|>--- conflicted
+++ resolved
@@ -11,33 +11,17 @@
   - repo: https://github.com/psf/black
     rev: 23.3.0
     hooks:
-      - id: black
+      - id: black-jupyter
   - repo: https://github.com/charliermarsh/ruff-pre-commit
     rev: "v0.0.261"
     hooks:
-<<<<<<< HEAD
-      - id: pyupgrade
-        args: ["--py37-plus"]
-  - repo: https://github.com/timothycrosley/isort
-    rev: 5.10.1
-    hooks:
-      - id: isort
-  - repo: https://gitlab.com/pycqa/flake8
-    rev: 3.9.2
-    hooks:
-      - id: flake8
+      - id: ruff
+        args: ["--fix"]
   - repo: https://github.com/nbQA-dev/nbQA
     rev: 1.5.0
     hooks:
       - id: nbqa-black
         additional_dependencies: [jupytext, black]
-      - id: nbqa-pyupgrade
-        args: ["--py37-plus"]
-        additional_dependencies: [jupytext, pyupgrade]
-      - id: nbqa-isort
-        args: ["--profile=black"]
-        additional_dependencies: [jupytext, isort]
-=======
-      - id: ruff
-        args: ["--fix"]
->>>>>>> 39196b18
+      - id: nbqa
+        args: ["ruff", "--fix"]
+        additional_dependencies: [jupytext, ruff]